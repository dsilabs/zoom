--- conflicted
+++ resolved
@@ -1,11 +1,7 @@
 
 default:
   retry:
-<<<<<<< HEAD
-    max: 2        # Retry all jobs up to 3 times by default
-=======
     max: 2
->>>>>>> 3d9f3d2e
 
 stages:
   - qa
@@ -105,41 +101,6 @@
   image: "python:3.9"
   services:
     - mariadb
-<<<<<<< HEAD
-  variables:
-    MYSQL_DATABASE: zoomtest2
-    MYSQL_ROOT_PASSWORD: root
-  script:
-    - /bin/bash tests/run_webtests.sh
-  artifacts:
-    paths:
-    - tests/artifacts/
-    expire_in: 1 week
-    when: on_failure
-
-python-3.12-unit:
-  stage: test
-  image: "python:3.12"
-  services:
-    - mariadb
-  variables:
-    MYSQL_DATABASE: zoomtest2
-    MYSQL_ROOT_PASSWORD: root
-  script:
-    - /bin/bash tests/run_unittests.sh
-  artifacts:
-    paths:
-    - tests/artifacts/
-    expire_in: 1 week
-    when: on_failure
-
-python-3.12-web:
-  stage: test
-  image: "python:3.12"
-  services:
-    - mariadb:10.7
-=======
->>>>>>> 3d9f3d2e
   variables:
     MYSQL_DATABASE: zoomtest2
     MYSQL_ROOT_PASSWORD: root
