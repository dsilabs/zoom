# -*- coding: utf-8 -*-

"""
    zoom.Fields

<<<<<<< HEAD

    Initialize system objects for doctests that require them.
    >>> import zoom.request
    >>> zoom.system.request = zoom.request.Request(dict(PATH_INFO='/'))
    >>> zoom.system.site = zoom.site.Site(zoom.system.request)
    >>> zoom.system.request.app = zoom.utils.Bunch(packages={}, common_packages={})
=======
    Input fields to be used in forms.

    >>> import zoom.request
    >>> from zoom import Component
    >>> zoom.system.request = zoom.request.Request(dict(PATH_INFO='/'))
    >>> zoom.system.site = zoom.site.Site(zoom.system.request)
    >>> zoom.system.request.app = zoom.utils.Bunch(packages={}, common_packages={})
    >>> zoom.system.parts = Component()

    >>> print(TextField('Name', value="John Doe").show())
    <div class="field">
      <div class="field_label">Name</div>
      <div class="field_show">John Doe</div>
    </div>
    <BLANKLINE>
>>>>>>> 3d9f3d2e

"""

import locale
import logging
import os
import datetime
from decimal import Decimal
import uuid
from platform import system

import zoom
from zoom.component import component
from zoom.utils import name_for, id_for
from zoom.tools import (
    websafe,
    markdown,
    is_listy,
    ensure_listy,
    get_timezone_names
)
import zoom.html as html
from zoom.validators import (
    valid_phone,
    valid_email,
    valid_postal_code,
    valid_url,
    valid_date,
)


def locate_view(name):
    return os.path.join(os.path.dirname(__file__), 'views', name + '.html')


def args_to_dict(values=None, **kwargs):
    """convert args to a dict

    Allows developers to pass field values to fields either
    as a dict or as a set of keyword arguments, whichever
    makes the most sense for their code.

    This is currently only used for clean() but could potentially
    be used in a number of other places in this modudle where the
    same pattern shows up.  Erring on the side of caution for now.

    >>> args_to_dict()
    {}

    >>> args_to_dict({})
    {}

    >>> args_to_dict({'name': 'Pat'})
    {'name': 'Pat'}

    >>> from zoom.utils import pp
    >>> pp(args_to_dict(**{'name': 'Pat', 'age': 10}))
    {
      "age": 10,
      "name": "Pat"
    }

    >>> try:
    ...    args_to_dict({'name': 'Pat'}, 'bad value', age=10)
    ... except TypeError as e:
    ...    expected = 'args_to_dict() takes' in str(e)
    >>> expected
    True

    """
    return values or kwargs


def load_view(name):
    return zoom.tools.load(locate_view(name))


class FieldLayout:

    field_template = load_view('field')
    hint_template = load_view('hint')

    def __call__(self, label, content, edit=True):
        mode = 'edit' if edit else 'show'
        return self.field_template.format(
            label=label,
            content=content,
            mode=mode
        )

    def edit(self, field):
        content = self.hint_template.format(
            widget=field.widget(),
            hints=field.render_msg() + field.render_hint(),
            wrap=field.wrap,
        )
        return self(field.label, content, True)


class Field(object):
    """Field base class
    """
    label = ''
    value = ''
    default = ''
    hint = ''
    placeholder = None
    msg = ''
    visible = True
    options = []
    validators = []
    wrap = ' nowrap'
    browse = True
    alignment = 'left'
    field_layout = FieldLayout()

    def __init__(self, label='', *validators, **keywords):
        self.label = label
        self.validators = list(validators) + self.validators
        self.id = self.name
        self.safe = False
        self.__dict__.update(keywords)
        if 'value' in keywords:
            self.assign(keywords['value'])

    def layout(self, label, content, edit=True):
        return self.field_layout(label, content, edit)

    def show(self):
        """show the field"""
        return (
            self.visible and
            (bool(self.value) or bool(self.default)) and
            self.layout(self.label, self.display_value(), edit=False) or ''
        )

    def widget(self):
        """returns the field widget"""
        return self.display_value()

    def edit(self):
        """edit the field"""
        return self.field_layout.edit(self)

    def __getattr__(self, name):
        if name == 'name' and hasattr(self, 'label'):
            return name_for(self.label)
        raise AttributeError

    def initialize(self, *a, **k):
        """
        Initialize field value.

            Set field value according to value passed in as parameter
            or if there is not value for this field, set it to the
            default value for the field.

            >>> f = Field('test', default='zero')

            >>> f.initialize(test='one')
            >>> f.value
            'one'

            >>> r = dict(test='two')
            >>> f.initialize(r)
            >>> f.value
            'two'

            >>> r = dict(not_test='two')
            >>> f.initialize(r)
            >>> f.value
            'zero'
        """
        if a:
            values = a[0]
        elif k:
            values = k
        else:
            values = None
        if values:
            self._initialize(values)

    def _initialize(self, values):
        """initialize field"""
        self.assign(values.get(self.name.lower(), self.default))

    def update(self, **values):
        """Update field.

        >>> name_field = Field('Name', value='Sam')
        >>> name_field.value
        'Sam'
        >>> name_field.update(city='Vancouver')
        >>> name_field.value
        'Sam'
        >>> name_field.update(name='Joe')
        >>> name_field.value
        'Joe'
        >>> name_field.update(NaMe='Adam')
        >>> name_field.value
        'Adam'
        """
        for value in values:
            if value.lower() == self.name.lower():
                self.assign(values[value])

    def assign(self, value):
        """assign a value to the field"""
        self.value = value

    def evaluate(self):
        """Evaluate field value.

        Return the value of the field expressed as key value pair (dict)
        ususally to be combined with other fields in the native type where
        the value is the native data type for the field type.
        """
        return {self.name: self.value if self.value is not None else self.default}

    def as_dict(self):
        return {self.name: self}

    def __repr__(self):
        """return a representation of the field

        >>> name_field = Field('Name', value='test')
        >>> print(name_field)
        <Field name='name' value='test'>
        """
        return '<Field name=%r value=%r>' % (self.name, self.value)

    def display_value(self):
        """Display field value.

        >>> name_field = Field('Name', default='default test')
        >>> name_field.display_value()
        'default test'

        >>> name_field = Field('Name', value='test')
        >>> name_field.display_value()
        'test'

        >>> name_field = Field('Name', value='こんにちは')
        >>> name_field.display_value()
        '\u3053\u3093\u306b\u3061\u306f'

        >>> name_field.visible = False
        >>> name_field.display_value()
        ''
        """
        return self.visible and websafe(self.value or self.default) or ''

    def as_searchable(self):
        """Return searchable parts of field

        >>> name_field = Field('Name', default='default test')
        >>> name_field.as_searchable()
        {'default test'}

        >>> name_field = Field('Name', value='test')
        >>> name_field.as_searchable()
        {'test'}

        >>> name_field = Field('Age', value=10)
        >>> name_field.as_searchable()
        {'10'}

        >>> name_field = Field('Name', value='こんにちは')
        >>> name_field.as_searchable()
        {'\u3053\u3093\u306b\u3061\u306f'}

        >>> name_field.visible = False
        >>> name_field.as_searchable()
        set()

        >>> EmailField('Email', value='test@testco.com').as_searchable()
        {'test@testco.com'}
        """
        return (
            self.visible and
            set([str(self.value) or str(self.default)],) or
            set()
        )

    def render_hint(self):
        """Render hint.

        >>> name_field = Field('Name', hint='Full name')
        >>> name_field.render_hint()
        '<span class="hint">Full name</span>'
        """
        if self.hint:
            return '<span class="hint">%s</span>' % self.hint
        else:
            return ''

    def render_msg(self):
        """Render validation error message.

        >>> from zoom.validators import required
        >>> name_field = Field('Name', required)
        >>> name_field.update(NAME='')
        >>> name_field.valid()
        False
        >>> name_field.render_msg()
        '<span class="wrong">required</span>'
        """
        if self.msg:
            return '<span class="wrong">%s</span>' % self.msg
        else:
            return ''

    def valid(self):
        """Validate field value.

        >>> from zoom.validators import required
        >>> name_field = Field('Name',required)
        >>> name_field.update(NAME='Fred')
        >>> name_field.valid()
        True

        >>> name_field.update(NAME='')
        >>> name_field.valid()
        False
        >>> name_field.msg
        'required'
        """
        for v in self.validators:
            if not v.valid(self.value):
                self.msg = v.msg
                return False
        return True

    def validate(self, *a, **k):
        """Update and validate a field.

        >>> from zoom.validators import required
        >>> name_field = Field('Name',required)
        >>> name_field.validate(city='Vancouver')
        False

        >>> name_field.validate(name='Fred')
        True
        >>> name_field.value
        'Fred'
        """
        self.update(*a, **k)
        return self.valid()

    def clean(self, *args, **kwargs):
        """Update (sometimes ammended values) and validate a field.

        >>> from zoom.validators import Cleaner, required
        >>> upper = Cleaner(str.upper)
        >>> name_field = Field('Name', upper, required)
        >>> name_field.clean(city='Vancouver')
        False

        >>> name_field.validate(name='Vancouver')
        True
        >>> name_field.value
        'Vancouver'

        >>> name_field.clean(name='Vancouver')
        True
        >>> name_field.value
        'VANCOUVER'
        """
        self.update(**args_to_dict(*args, **kwargs))
        value = self.value
        for validator in self.validators:
            value = validator.clean(value)
            if not validator.valid(value):
                self.msg = validator.msg
                return False
        self.assign(value)
        return True

    def requires_multipart_form(self):
        """return True if a multipart form is required for this field
        """
        return False


class MarkdownText(object):
    """a markdown text object that can be placed in a form like a field

    >>> f = MarkdownText('One **bold** statement')
    >>> f.edit()
    '<p>One <strong>bold</strong> statement</p>'
    """
    def __init__(self, text):
        self.value = text

    def edit(self):
        """display the markdown as text, even in edit mode
        """
        return markdown('%s\n' % self.value)

    def evaluate(self):
        """return the value

        Not a field so doesn't return a value
        """
        return {}

    def requires_multipart_form(self):
        """return True if a multipart form is required for this field
        """
        return False


class TextField(Field):
    """Text Field

    >>> print(TextField('Name', value="John Doe").show())
    <div class="field">
      <div class="field_label">Name</div>
      <div class="field_show">John Doe</div>
    </div>
    <BLANKLINE>

    >>> print(TextField('Name',value='John Doe').widget())
    <input class="text_field" id="name" maxlength="40" name="name" size="40" type="text" value="John Doe" />

    >>> print(TextField('Name',value="Dan").show())
    <div class="field">
      <div class="field_label">Name</div>
      <div class="field_show">Dan</div>
    </div>
    <BLANKLINE>

    >>> print(TextField('Name',default="Dan").show())
    <div class="field">
      <div class="field_label">Name</div>
      <div class="field_show">Dan</div>
    </div>
    <BLANKLINE>

    >>> TextField('Name', hint="required").widget()
    '<input class="text_field" id="name" maxlength="40" name="name" size="40" type="text" value="" />'

    >>> TextField('Name', placeholder="Jack").widget()
    '<input class="text_field" id="name" maxlength="40" name="name" placeholder="Jack" size="40" type="text" value="" />'

    >>> f = TextField('Title')
    >>> f.update(**{"TITLE": "Joe's Pool Hall"})
    >>> f.value
    "Joe's Pool Hall"
    >>> f.evaluate()
    {'title': "Joe's Pool Hall"}

    """

    size = maxlength = 40
    _type = 'text'
    css_class = 'text_field'

    def widget(self):

        value = self.value if self.value is not None else self.default
        try:
            value = websafe(value)
        except AttributeError:
            value = value

        valid_attributes = (
            'id', 'size', 'maxlength',
            'placeholder', 'title'
        )

        attributes = dict(
            (k, getattr(self, k))
            for k in (list(self.__dict__.keys()) + list(self.__class__.__dict__.keys()))
            if k in valid_attributes
        )

        return html.input(
            type=self._type,
            Class=self.css_class,
            name=self.name,
            value=value,
            **attributes
        )


class Hidden(Field):
    """Hidden field.

    >>> Hidden('Hide Me').show()
    ''

    >>> Hidden('Hide Me', value='test').edit()
    '<input type="hidden" id="hide_me" name="hide_me" value="test" />'

    """
    visible = False

    def edit(self):
        return html.tag(
            'input',
            name=self.name,
            id=self.id,
            value=self.value or self.default,
            Type='hidden'
        )


class PasswordField(TextField):
    """Password Field

    >>> PasswordField('Password').show()
    ''

    >>> PasswordField('Password').widget()
    '<input class="text_field" id="password" maxlength="40" name="password" size="40" type="password" value="" />'
    """

    size = maxlength = 40
    _type = 'password'

    def show(self):
        return ''


class MemoField(Field):
    """Edit a paragraph of text.

    >>> print(MemoField('Notes').widget())
    <textarea class="memo_field" cols="60" id="notes" name="notes" rows="6" size="10"></textarea>
    """
    value = ''
    height = 6
    size = 10
    rows = 6
    cols = 60
    css_class = 'memo_field'

    def widget(self):
        return html.tag(
            'textarea',
            content=websafe(self.value),
            name=self.name,
            id=self.id,
            size=self.size,
            cols=self.cols,
            rows=self.rows,
            Class=self.css_class,
        )

    def show(self):
        return (
            self.visible and
            (bool(self.value) or bool(self.default)) and
            self.layout(
                self.label,
                html.tag('div', self.display_value(), Class='textarea'),
                edit=False
            ) or ''
        )


class MarkdownField(MemoField):
    """MarkdownField

    >>> f = MarkdownField('Notes', value='test **one** 23')
    >>> f.display_value()
    '<p>test <strong>one</strong> 23</p>'

    """
    def display_value(self):
        return markdown(self.value)


class EditField(MemoField):
    """Large textedit.

    >>> EditField('Notes').widget()
    '<textarea class="edit_field" cols="80" height="6" id="notes" name="notes" size="10"></textarea>'
    """
    value = ''
    height = 6
    size = 10
    css_class = 'edit_field'
    cols = 80

    def widget(self):
        return html.tag(
            'textarea',
            content=websafe(self.value),
            name=self.name,
            id=self.id,
            size=self.size,
            height=self.height,
            cols=self.cols,
            Class=self.css_class,
        )


class MarkdownEditField(EditField):
    """Large markdown edit field

    >>> MarkdownEditField('Notes').widget()
    '<textarea class="edit_field" cols="80" height="6" id="notes" name="notes" size="10"></textarea>'
    """
    def display_value(self):
        return markdown(websafe(self.value))


class PhoneField(TextField):
    """Phone field

    >>> PhoneField('Phone').widget()
    '<input class="text_field" id="phone" name="phone" size="20" type="text" value="" />'

    """
    size = 20
    validators = [valid_phone]


class FieldIterator(object):

    def __init__(self, fields):
        self.field_list = [(n.lower(), v) for n, v in fields.evaluate().items()]
        self.current = 0
        self.high = len(self.field_list)

    def __next__(self):
        if self.current < self.high:
            self.current += 1
            return self.field_list[self.current - 1]
        else:
            raise StopIteration


class Fields(object):
    """A collection of field objects.


    >>> fields = Fields(TextField('Name'), PhoneField('Phone'))
    >>> print(fields.edit())
    <div class="field">
      <div class="field_label">Name</div>
      <div class="field_edit"><table class="transparent">
        <tr>
            <td nowrap><input class="text_field" id="name" maxlength="40" name="name" size="40" type="text" value="" /></td>
            <td>
                <div class="hint"></div>
            </td>
        </tr>
    </table>
    </div>
    </div>
    <div class="field">
      <div class="field_label">Phone</div>
      <div class="field_edit"><table class="transparent">
        <tr>
            <td nowrap><input class="text_field" id="phone" name="phone" size="20" type="text" value="" /></td>
            <td>
                <div class="hint"></div>
            </td>
        </tr>
    </table>
    </div>
    </div>
    <BLANKLINE>

    >>> from zoom.utils import pp
    >>> fields = Fields(TextField('Name', value='Amy'), PhoneField('Phone', value='2234567890'))
    >>> pp(fields.as_dict())
    {
      'name' ...........: <Field name='name' value='Amy'>
      'phone' ..........: <Field name='phone' value='2234567890'>
    }

    >>> fields = Fields(TextField('Name'), MemoField('Notes'))
    >>> fields.validate({'name': 'Test'})
    True
    >>> d = fields.evaluate()
    >>> d['name']
    'Test'

    >>> len(d['notes'])
    0
    >>> fields.validate({'notes': 'here are some notes'})
    True
    >>> d = fields.evaluate()
    >>> len(d['notes'])
    19

    >>> pp(fields.as_dict())
    {
      'name' ...........: <Field name='name' value='Test'>
      'notes' ..........: <Field name='notes' value='here are some notes'>
    }

    >>> record = dict(name='Adam', notes='no text here')
    >>> pp(record)
    {
      "name": "Adam",
      "notes": "no text here"
    }

    >>> record.update(fields)
    >>> record['name']
    'Test'
    >>> len(record['notes'])
    19

    """

    def __init__(self, *args):
        if len(args) == 1 and isinstance(args[0], (list, tuple)):
            self.fields = args[0]
        else:
            self.fields = list(args)

    def show(self):
        return ''.join([field.show() for field in self.fields])

    def edit(self):
        return ''.join([field.edit() for field in self.fields])

    def as_dict(self):
        result = {}
        for field in self.fields:
            result = dict(result, **field.as_dict())
        return result

    def __getitem__(self, name):
        """access a contained field

        >>> fields = Fields(
        ...     TextField('Name', value='Amy'),
        ...     PhoneField('Phone', value='2234567890'),
        ... )
        >>> fields['name'].label
        'Name'

        >>> hint = 'xxx.xxx.xxxx'
        >>> fields = Fields(
        ...     Section('Personal', [
        ...         TextField('Name', value='Amy'),
        ...         PhoneField('Phone', value='2234567890', hint=hint),
        ...     ]),
        ... )
        >>> fields['personal'].name
        'personal'
        >>> fields['personal']['phone'].hint
        'xxx.xxx.xxxx'
        """
        lookup = {f.name.lower(): f for f in self.fields}
        return lookup[name]

    def initialize(self, *a, **k):
        """Initialize Field values

        >>> from zoom.utils import pp
        >>> fields = Fields(TextField('Name', value='Amy'), PhoneField('Phone', value='2234567890'))
        >>> fields.initialize(phone='987654321')
        >>> pp(fields.as_dict())
        {
          'name' ...........: <Field name='name' value=''>
          'phone' ..........: <Field name='phone' value='987654321'>
        }
        """
        if a:
            values = a[0]
        elif k:
            values = k
        else:
            values = None
        if values:
            for field in self.fields:
                field.initialize(values)

    def update(self, *a, **k):
        """Update Field values

        >>> from zoom.utils import pp
        >>> fields = Fields(TextField('Name', value='Amy'), PhoneField('Phone', value='2234567890'))
        >>> fields.update(phone='987654321')
        >>> pp(fields.as_dict())
        {
          'name' ...........: <Field name='name' value='Amy'>
          'phone' ..........: <Field name='phone' value='987654321'>
        }
        """
        if a:
            values = a[0]
        elif k:
            values = k
        else:
            values = None
        if values:
            for field in self.fields:
                field.update(**values)

    def display_value(self):
        """
        >>> from zoom.utils import pp
        >>> fields = Fields(TextField('Name', value='Amy'), PhoneField('Phone', value='2234567890'))
        >>> pp(fields.display_value())
        {
          "name": "Amy",
          "phone": "2234567890"
        }
        """
        result = {}
        for field in self.fields:
            if hasattr(field, 'name'):
                result = dict(result, **{field.name: field.display_value()})
            else:
                result = dict(result, **field.display_value())
        return result

    def as_searchable(self):
        """Return fields as a set of searchable items

        >>> from zoom.utils import pp
        >>> fields = Fields(
        ...     TextField('Name', value='Amy'),
        ...     PhoneField('Phone', value='2234567890'),
        ...     DateField('Birthdate', value=datetime.date(1980,1,1)),
        ...     MultiselectField(
        ...         'Type',
        ...         value=['One','dos'],
        ...         options=[('One','uno'),('Two','dos')]
        ...     )
        ... )

        >>> pp(sorted(map(str, fields.as_searchable())))
        [
          "1980-01-01 01-01-1980 Tuesday January 1 1980",
          "2234567890",
          "Amy",
          "One",
          "Two"
        ]

        """
        result = set()
        for field in self.fields:
            result |= field.as_searchable()
        return result

    def as_list(self):
        """
            >>> fields = Fields(TextField('Name', value='Amy'), PhoneField('Phone', value='2234567890'))
            >>> fields.as_list()
            [<Field name='name' value='Amy'>, <Field name='phone' value='2234567890'>]
        """
        result = []
        for field in self.fields:
            if hasattr(field, 'name'):
                result.append(field)
            else:
                result.extend(field._fields())
        return result

    def _fields(self):
        result = []
        for field in self.fields:
            if hasattr(field, 'name'):
                result.append(field)
            else:
                result.extend(field._fields())
        return result

    def evaluate(self):
        """
        >>> from zoom.utils import pp
        >>> fields = Fields(TextField('Name', value='Amy'), PhoneField('Phone', value='2234567890'))
        >>> pp(fields.evaluate())
        {
          "name": "Amy",
          "phone": "2234567890"
        }
        """
        result = {}
        for field in self.fields:
            result = dict(result, **field.evaluate())
        return result

    def __iter__(self):
        return FieldIterator(self)

    def __repr__(self):
        return '\n'.join([repr(field) for field in self.fields if field.evaluate()])

    def valid(self):
        errors = 0
        for field in self.fields:
            if not field.valid():
                errors += 1
        return not errors

    def validate(self, *a, **k):
        self.update(*a, **k)
        return self.valid()

    def clean(self, *args, **kwargs):
        errors = 0
        for field in self.fields:
            if not field.clean(*args, **kwargs):
                errors += 1
        return not errors

    def requires_multipart_form(self):
        for field in self.fields:
            if field.requires_multipart_form():
                return True


class Section(Fields):
    """A collection of field objects with an associated label.

    >>> print(Section('Personal',[TextField('Name',value='Joe')]).show())
    <h2>Personal</h2>
    <div class="field">
      <div class="field_label">Name</div>
      <div class="field_show">Joe</div>
    </div>
    <BLANKLINE>
    """

    def __init__(self, label, fields, hint=''):
        Fields.__init__(self, fields)
        self.label = label
        self.hint = hint

    @property
    def name(self):
        return self.label and name_for(self.label)

    def render_hint(self):
        if self.hint:
            return '<span class="hint">%s</span>' % self.hint
        else:
            return ''

    def show(self):
        value = Fields.show(self)
        return bool(value) and ('<h2>%s</h2>\n%s' % (self.label, value)) or ''

    def edit(self):
        return '<H2>%s</H2>%s\n%s' % (
            self.label,
            self.render_hint(),
            Fields.edit(self)
        )


class Fieldset(Fields):
    """A collection of field objects with an associated label.

    >>> print(Section('Personal',[TextField('Name',value='Joe')]).show())
    <h2>Personal</h2>
    <div class="field">
      <div class="field_label">Name</div>
      <div class="field_show">Joe</div>
    </div>
    <BLANKLINE>
    """

    def __init__(self, label, fields, hint=''):
        Fields.__init__(self, fields)
        self.label = label
        self.hint = hint

    def render_hint(self):
        if self.hint:
            return '<span class="hint">%s</span>' % self.hint
        else:
            return ''

    def show(self):
        value = Fields.show(self)
        tpl = '<fieldset><legend>%s</legend>\n%s</fieldset>'
        return (
            bool(value) and
            (tpl % (self.label, value)) or ''
        )

    def edit(self):
        tpl = '<fieldset><legend>%s</legend>%s\n%s</fieldset>'
        return tpl % (self.label, self.render_hint(), Fields.edit(self))


class Button(Field):
    """Button field.

    >>> Button('Save').show()
    ''

    >>> Button('Save').edit()
    '<input class="button" type="submit" id="save_button" name="save_button" value="Save" />'

    >>> Button('Save', cancel='/app/cancel').edit()
    '<input class="button" type="submit" id="save_button" name="save_button" value="Save" />&nbsp;<a href="/app/cancel">cancel</a>'
    """
    def __init__(self, caption='Save', **keywords):
        Field.__init__(self, caption+' Button', **keywords)
        self.caption = caption

    def show(self):
        return ""

    def edit(self):
        if hasattr(self, 'cancel'):
            cancel_link = '&nbsp;' + \
                html.tag('a', 'cancel', href=getattr(self, 'cancel'))
        else:
            cancel_link = ''
        return html.tag(
            'input',
            Type='submit',
            Class='button',
            name=self.name,
            id=self.id,
            value=self.caption
        ) + cancel_link

    def evaluate(self):
        return {}

    def __repr__(self):
        return ''

    def as_searchable(self):
        return set()


class Buttons(Field):
    """Buttons

    >>> Buttons(['Save','Publish','Delete']).show()
    ''

    >>> Buttons(['Save','Publish']).widget()
    '<input class="button" type="submit" id="save_button" name="save_button" value="Save" />&nbsp;<input class="button" type="submit" id="publish_button" name="publish_button" value="Publish" />'

    >>> Buttons(['Save'], cancel='/app/id').widget()
    '<input class="button" type="submit" id="save_button" name="save_button" value="Save" />&nbsp;<a href="/app/id">cancel</a>'
    """

    def __init__(self, labels, **keywords):
        Field.__init__(self, **keywords)
        self.labels = labels or ['Save']

    def show(self):
        return ""

    def edit(self):
        return self.widget()

    def widget(self):
        buttons = [
            html.tag(
                'input',
                Type='submit',
                Class='button',
                name=name_for(label + ' button'),
                id=name_for(label + ' button'),
                value=label
            ) for label in self.labels
        ]
        if hasattr(self, 'cancel'):
            buttons.append(
                html.tag('a', 'cancel', href=getattr(self, 'cancel', 'cancel'))
            )
        return '&nbsp;'.join(buttons)

    def evaluate(self):
        return {}

    def as_searchable(self):
        return set()

    def __repr__(self):
        return ''


class ButtonsField(Buttons):
    """Buttons field.

    >>> ButtonsField('Save').show()
    ''

    >>> print(ButtonsField(['Save','Publish']).edit())
    <div class="field">
      <div class="field_label">&nbsp;</div>
      <div class="field_edit"><input class="button" type="submit" id="save_button" name="save_button" value="Save" />&nbsp;<input class="button" type="submit" id="publish_button" name="publish_button" value="Publish" /></div>
    </div>
    <BLANKLINE>

    """

    def edit(self):
        return self.layout('&nbsp;', self.widget())


class ButtonField(Button):
    """Button field.

    >>> ButtonField('Save').show()
    ''

    >>> print(ButtonField('Save').edit())
    <div class="field">
      <div class="field_label">&nbsp;</div>
      <div class="field_edit"><input class="button" type="submit" id="save_button" name="save_button" value="Save" /></div>
    </div>
    <BLANKLINE>

    """

    def edit(self):
        return self.layout('&nbsp;', Button.edit(self))

    def evaluate(self):
        return {}

    def __repr__(self):
        return ''


class EmailField(TextField):
    """Email field

    >>> EmailField('Email').widget()
    '<input class="text_field" id="email" maxlength="60" name="email" size="30" type="text" value="" />'
    """

    size = 30
    maxlength = 60

    def __init__(self, label, *validators, **keywords):
        TextField.__init__(self, label, valid_email, *validators, **keywords)

    def display_value(self):
        def antispam_format(address):
            t = markdown('<%s>' % address)
            if t.startswith('<p>') and t.endswith('</p>'):
                return t[3:-4]
            return t
        address = websafe(self.value or self.default)
        return self.visible and address and antispam_format(address) or ''


class PostalCodeField(TextField):
    """Postal code field

    >>> PostalCodeField('Postal Code').widget()
    '<input class="text_field" id="postal_code" maxlength="7" name="postal_code" size="7" type="text" value="" />'
    """

    size = maxlength = 7

    def __init__(self, label='Postal Code', *validators, **keywords):
        TextField.__init__(self, label, valid_postal_code, *validators, **keywords)


class URLField(TextField):
    """URL Field

    >>> URLField('Website', default='www.google.com').display_value()
    '<a target="_window" href="http://www.google.com">http://www.google.com</a>'

    >>> f = URLField('Website', default='www.google.com')
    >>> f.assign('www.dsilabs.ca')
    >>> f.display_value()
    '<a target="_window" href="http://www.dsilabs.ca">http://www.dsilabs.ca</a>'

    >>> f = URLField('Website', default='www.google.com')
    >>> f.assign('http://www.dsilabs.ca')
    >>> f.display_value()
    '<a target="_window" href="http://www.dsilabs.ca">http://www.dsilabs.ca</a>'

    >>> f = URLField('Website', default='www.google.com', trim=True)
    >>> f.assign('http://www.dsilabs.ca/')
    >>> f.display_value()
    '<a target="_window" href="http://www.dsilabs.ca">www.dsilabs.ca</a>'

    >>> f = URLField('Website', default='www.google.com')
    >>> f.assign('https://www.dsilabs.ca/')
    >>> f.display_value()
    '<a target="_window" href="https://www.dsilabs.ca/">https://www.dsilabs.ca/</a>'

    >>> f = URLField('Website', default='www.google.com', trim=True)
    >>> f.assign('https://www.dsilabs.ca/')
    >>> f.display_value()
    '<a target="_window" href="https://www.dsilabs.ca">www.dsilabs.ca</a>'

    """

    size = 60
    maxlength = 120
    trim = False

    def __init__(self, label, *validators, **keywords):
        TextField.__init__(self, label, valid_url, *validators, **keywords)

    def display_value(self):
        url = text = websafe(self.value) or self.default
        if url:
            if not (url.startswith('http') or url.startswith('ftp:')):
                url = 'http://' + url
                if not self.trim:
                    text = 'http://' + text
        if self.trim and text.startswith('http://'):
            text = text[7:]
        if self.trim and text.startswith('https://'):
            text = text[8:]
        if self.trim and text.endswith('/'):
            text = text[:-1]
            url = url[:-1]
        return self.visible and url and ('<a target="_window" href="%s">%s</a>' % (url, text)) or ''

    def assign(self, value):
        self.value = value


class TwitterField(TextField):
    """Twitter field

    >>> TwitterField('Twitter').widget()
    '<input class="text_field" id="twitter" name="twitter" type="text" value="" />'

    >>> TwitterField('Twitter', value='dsilabs').display_value()
    '<a target="_window" href="http://www.twitter.com/dsilabs">@dsilabs</a>'
    """
    def display_value(self):
        twitter_id = (
            self.value or
            self.default).strip().strip('@')
        return self.visible and twitter_id and '<a target="_window" href="http://www.twitter.com/%(twitter_id)s">@%(twitter_id)s</a>' % locals() or ''


class NumberField(TextField):
    """Number Field

    >>> NumberField('Size', value=2).display_value()
    '2'

    >>> NumberField('Size').widget()
    '<input class="number_field" type="text" id="size" maxlength="10" name="size" size="10" value="" />'

    >>> n = NumberField('Size')
    >>> n.assign('2')
    >>> n.value
    2

    >>> n = NumberField('Markup')
    >>> n.assign('0')
    >>> n.value
    0
    >>> n.display_value()
    '0'

    >>> n = NumberField('Size', units='units')
    >>> n.assign('2,123')
    >>> n.value
    2123
    >>> n.evaluate()
    {'size': 2123}
    >>> n.display_value()
    '2,123 units'

    >>> n.assign(None)
    >>> n.value == None
    True
    >>> n.display_value()
    ''

    """

    size = maxlength = 10
    css_class = 'number_field'
    units = ''
    converter = int
    alignment = 'right'

    def assign(self, value):
        try:
            if isinstance(value, str):
                value = ''.join(c for c in value if c in '0123456789.-')
            self.value = self.converter(value)
        except BaseException:
            self.value = None

    def widget(self):
        w = html.tag(
            'input',
            name=self.name,
            id=self.id,
            size=self.size,
            maxlength=self.maxlength,
            value=self.value or self.default,
            Type=self._type,
            Class=self.css_class,
        )

        if self.units:
            return """
            <div class="input-group">
              {w}
              <span class="input-group-addon">{u}</span>
            </div>
            """.format(w=w, u=self.units)
        else:
            return w

    def display_value(self):
        units = self.units and (' ' + self.units) or ''
        value = self.value is not None and ('{:,}{}'.format(self.value, units)) or ''
        return websafe(value)

    def evaluate(self):
        return {self.name: self.value}

    def as_searchable(self):
        return set(str(self.value))


class IntegerField(TextField):
    """Integer Field

    >>> IntegerField('Count', value=2).display_value()
    '2'

    >>> IntegerField('Count').widget()
    '<input class="number_field" id="count" maxlength="10" name="count" size="10" type="text" value="0" />'

    >>> n = IntegerField('Size')
    >>> n.assign('2')
    >>> n.value
    2
    >>> n.evaluate()
    {'size': 2}

    >>> n = IntegerField('Size')
    >>> n.assign('0')
    >>> n.value
    0
    >>> n.evaluate()
    {'size': 0}
    >>> n.display_value()
    '0'

    >>> n = IntegerField('Size', default=2)
    >>> n.value
    0
    >>> n.assign(0)
    >>> n.value
    0
    >>> n.evaluate()
    {'size': 0}
    >>> n.display_value()
    '0'

    >>> n = IntegerField('Size', default=2)
    >>> n.assign(None)
    >>> n.value
    2
    >>> n.evaluate()
    {'size': 2}
    >>> n.display_value()
    '2'

    >>> n = IntegerField('Size', units='meters')
    >>> n.assign('22234')
    >>> n.value
    22234
    >>> n.display_value()
    '22,234 meters'

    >>> n.assign('')
    >>> n.evaluate()
    {'size': ''}
    """

    size = maxlength = 10
    css_class = 'number_field'
    value = 0
    units = ''

    def assign(self, value):
        try:
            self.value = int(value)
        except BaseException:
            self.value = self.default

    def display_value(self):
        units = self.units and (' ' + self.units) or ''
        value = ('{:,}{}'.format(self.value, units)) if isinstance(self.value, int) else ''
        return websafe(value)

    def as_searchable(self):
        return set(str(self.value))


class FloatField(NumberField):
    """Float Field

    >>> FloatField('Count', value=2.1).display_value()
    '2.1'

    >>> FloatField('Count').widget()
    '<input class="float_field" type="text" id="count" maxlength="10" name="count" size="10" value="" />'

    >>> n = FloatField('Size')
    >>> n.assign(2.1)
    >>> n.value
    2.1

    >>> n.assign(0)
    >>> n.value
    0.0

    >>> n.assign('0')
    >>> n.value
    0.0

    >>> n.assign('2.1')
    >>> n.value
    2.1

    >>> n.assign('')
    >>> n.evaluate()
    {'size': None}
    """

    size = maxlength = 10
    css_class = 'float_field'
    value = 0
    converter = float

    def evaluate(self):
        return {self.name: self.value}


class DecimalField(NumberField):
    """
    Decimal Field

        >>> DecimalField('Count',value="2.1").display_value()
        '2.1'

        >>> DecimalField('Count', value=Decimal('10.24')).widget()
        '<input class="decimal_field" type="text" id="count" maxlength="10" name="count" size="10" value="10.24" />'

        >>> DecimalField('Count').widget()
        '<input class="decimal_field" type="text" id="count" maxlength="10" name="count" size="10" value="" />'

        >>> n = DecimalField('Size')
        >>> n.assign('2.1')
        >>> n.value
        Decimal('2.1')

        >>> n.assign(0)
        >>> n.value
        Decimal('0')

        >>> n.assign('0')
        >>> n.value
        Decimal('0')

        >>> n.assign('2.1')
        >>> n.value
        Decimal('2.1')

        >>> n.assign('')
        >>> n.evaluate()
        {'size': None}

        >>> DecimalField('Hours').evaluate()
        {'hours': 0}
    """

    size = maxlength = 10
    css_class = 'decimal_field'
    value = 0
    converter = Decimal


class MoneyField(DecimalField):
    """Money Field

    >>> f = MoneyField("Amount")
    >>> f.widget()
    '<div class="input-group"><span class="input-group-addon">$</span><input class="decimal_field" type="text" id="amount" maxlength="10" name="amount" size="10" value="" /></div>'
    >>> f.display_value()
    '$0.00'
    >>> f.assign(Decimal(1000))
    >>> f.display_value()
    '$1,000.00'

    >>> from platform import system
    >>> l = system()=='Windows' and 'eng' or 'en_GB.UTF-8'
    >>> f = MoneyField("Amount", locale=l)
    >>> f.display_value()
    '\\xa30.00'

    >>> f.assign(Decimal(1000))
    >>> f.display_value()
    '\\xa31,000.00'
    >>> print(f.show())
    <div class="field">
      <div class="field_label">Amount</div>
      <div class="field_show">£1,000.00</div>
    </div>
    <BLANKLINE>

    >>> f.widget()
    '<div class="input-group"><span class="input-group-addon">£</span><input class="decimal_field" type="text" id="amount" maxlength="10" name="amount" size="10" value="1000" /></div>'
    >>> f.units = 'per month'
    >>> f.display_value()
    '\\xa31,000.00 per month'
    >>> f.units = ''
    >>> f.display_value()
    '\\xa31,000.00'
    >>> f.assign('')
    >>> f.display_value()
    ''
    >>> f.assign('0')
    >>> f.display_value()
    '\\xa30.00'
    >>> f.assign(' ')
    >>> f.display_value()
    ''

    >>> f = MoneyField("Amount", placeholder='0')
    >>> f.widget()
    '<div class="input-group"><span class="input-group-addon">$</span><input class="decimal_field" type="text" id="amount" maxlength="10" name="amount" placeholder="0" size="10" value="" /></div>'

    >>> f = MoneyField("Amount", symbol='£', value=1)
    >>> f.widget()
    '<div class="input-group"><span class="input-group-addon">£</span><input class="decimal_field" type="text" id="amount" maxlength="10" name="amount" size="10" value="1" /></div>'

    """

    locale = None
    symbol = '$'

    def widget(self):
        if self.locale:
            locale.setlocale(locale.LC_ALL, self.locale)
            self.symbol = locale.localeconv()['currency_symbol']

        t = '<div class="input-group"><span class="input-group-addon">{}</span>{}{}</div>'
        tu = '<span class="input-group-addon">{}</span>'

        if self.placeholder is not None:
            result = t.format(
                self.symbol,
                html.tag(
                    'input',
                    name=self.name,
                    id=self.id,
                    size=self.size,
                    placeholder=self.placeholder,
                    maxlength=self.maxlength,
                    value=self.value or self.default,
                    Type=self._type,
                    Class=self.css_class,
                    ),
                self.units and tu.format(self.units) or '',
                )
        else:
            result = t.format(
                self.symbol,
                html.tag(
                    'input',
                    name=self.name,
                    id=self.id,
                    size=self.size,
                    maxlength=self.maxlength,
                    value=self.value or self.default,
                    Type=self._type,
                    Class=self.css_class,
                    ),
                self.units and tu.format(self.units) or '',
                )
        return result

    def display_value(self):
        if self.value is None:
            return ''
        if self.locale:
            locale.setlocale(locale.LC_ALL, self.locale)
            v = locale.currency(self.value, grouping=True)
        else:
            v = self.symbol + ('{:20,.2f}'.format(self.value)).strip()
        if self.units and self.value is not None:
            v += ' ' + self.units
        return v

class DateField(Field):
    """Date Field

    DatField values can be either actual dates (datetime.date) or string
    representations of dates.  Values coming from databases or from code
    will typically be dates, while dates coming in from forms will
    typically be strings.

    representations of those dates formatted according to the specified
    format.

    >>> str(DateField("Start Date").widget())
    '<input class="date_field" type="text" autocomplete="off" id="start_date" maxlength="12" name="start_date" value="" />'

    >>> from datetime import date, datetime

    >>> f = DateField("Start Date")
    >>> f.display_value()
    ''
    >>> f.assign('')
    >>> f.display_value()
    ''

    >>> f = DateField("Start Date", value=date(2015,1,1))
    >>> f.value
    datetime.date(2015, 1, 1)

    >>> f = DateField("Start Date", value=datetime(2015,1,1))
    >>> f.value
    datetime.datetime(2015, 1, 1, 0, 0)
    >>> f.evaluate()
    {'start_date': datetime.date(2015, 1, 1)}

    >>> f.assign('Jan 01, 2015') # forms assign with strings
    >>> f.display_value()
    'Jan 01, 2015'
    >>> f.evaluate()
    {'start_date': datetime.date(2015, 1, 1)}

    >>> f.assign('2015-12-31') # forms assign with strings
    >>> f.display_value()
    'Dec 31, 2015'
    >>> f.evaluate()
    {'start_date': datetime.date(2015, 12, 31)}

    >>> f.assign(date(2015,1,31))
    >>> f.display_value()
    'Jan 31, 2015'

    >>> f.assign('TTT 01, 2015')
    >>> f.display_value()
    'TTT 01, 2015'
    >>> failed = False
    >>> try:
    ...     f.evaluate()
    ... except ValueError:
    ...     failed = True
    >>> failed
    True

    >>> str(DateField("Start Date", value=date(2015,1,1)).widget())
    '<input class="date_field" type="text" autocomplete="off" id="start_date" maxlength="12" name="start_date" value="Jan 01, 2015" />'

    """

    value = None
    default = None
    size = maxlength = 12
    input_format = '%b %d, %Y'
    alt_input_format = '%Y-%m-%d'
    format = '%b %d, %Y'
    _type = 'date'
    css_class = 'date_field'
    validators = [valid_date]
    min = max = None
    search_fmt = (
        '{:%Y-%m-%d %m-%d-%Y %A %B %-d %Y}'
        if system() != 'Windows' else
        '{:%Y-%m-%d %m-%d-%Y %A %B %#d %Y}'
    )
    autocomplete = "off"

    def display_value(self, alt_format=None):
        # pylint: disable=E1101
        display_format = alt_format or self.format
        if self.value:
            strftime = datetime.datetime.strftime
            try:
                result = strftime(self.evaluate()[self.name], display_format)
            except ValueError:
                result = self.value
        else:
            result = self.default and self.default.strftime(display_format) or ''
        return result

    def widget(self):
        zoom.requires('jquery-ui')
        value = self.display_value(self.input_format)
        parameters = dict(
            name=self.name,
            id=self.id,
            maxlength=self.maxlength,
            value=value,
            Type='text',
            Class=self.css_class,
            autocomplete=self.autocomplete
        )
        js = []
        js.append("""
            $('.date_field').datepicker({
                dateFormat: 'M d, yy',
                changeMonth: true,
                changeYear: true
            })
        """)
        if self.min is not None:
            js.append("""
            $('#%s').datepicker('option', 'minDate', '%s');
            """ % (self.id, self.min.strftime(self.input_format)))

        if self.max is not None:
            js.append("""
            $('#%s').datepicker('option', 'maxDate', '%s');
            """ % (self.id, self.max.strftime(self.input_format)))
        return zoom.Component(
            html.tag('input', **parameters),
            js=js,
        )

    def show(self):
        return self.visible and bool(self.value) and self.layout(self.label, self.display_value()) or ''

    def evaluate(self):
        if self.value:
            if isinstance(self.value, datetime.datetime):
                value = self.value.date()
            elif isinstance(self.value, datetime.date):
                value = self.value
            else:
                strptime = datetime.datetime.strptime
                try:
                    value = strptime(self.value, self.input_format).date()
                except ValueError:
                    value = strptime(self.value, self.alt_input_format).date()
            return {self.name: value or self.default}
        return {self.name: self.default}

    def as_searchable(self):
        """Return searchable parts of field

        >>> from datetime import date, datetime
        >>> f = DateField("Start Date")

        >>> f.assign(date(2015,1,31))
        >>> f.display_value()
        'Jan 31, 2015'
        >>> f.as_searchable()
        {'2015-01-31 01-31-2015 Saturday January 31 2015'}

        """
        def get_formatted_value():
            value = self.evaluate()[self.name]
            if value:
                return set([self.search_fmt.format(value)])
            return set()

        return self.visible and get_formatted_value()


class BirthdateField(DateField):
    size = maxlength = 12
    css_class = 'birthdate_field'

    def widget(self):
        return zoom.Component(
            DateField.widget(self),
            js="""
                $('.birthdate_field')
                    .datepicker({
                        dateFormat: 'M d, yy',
                        changeMonth: true,
                        changeYear: true,
                        yearRange: '-120:+00'
                    });
            """
        )


class CheckboxesField(Field):
    """Checkboxes field.

    >>> cb = CheckboxesField('Select', value='One', values=['One','Two','Three'], hint='test hint')
    >>> print(cb.widget())
    <ul class="checkbox_field">
    <li><input checked class="checkbox_field" type="checkbox" id="select-one" name="select" value="One" /><div>One</div></li>
    <li><input class="checkbox_field" type="checkbox" id="select-two" name="select" value="Two" /><div>Two</div></li>
    <li><input class="checkbox_field" type="checkbox" id="select-three" name="select" value="Three" /><div>Three</div></li>
    </ul>

    >>> values = [('One', '1'), ('Two', '2'), 'Three']
    >>> cb = CheckboxesField('Select', value='1', values=values, hint='test hint')
    >>> print(cb.widget())
    <ul class="checkbox_field">
    <li><input checked class="checkbox_field" type="checkbox" id="select-1" name="select" value="1" /><div>One</div></li>
    <li><input class="checkbox_field" type="checkbox" id="select-2" name="select" value="2" /><div>Two</div></li>
    <li><input class="checkbox_field" type="checkbox" id="select-three" name="select" value="Three" /><div>Three</div></li>
    </ul>

    >>> values = [('One', '1'), ('Two', 2), 'Three']
    >>> cb = CheckboxesField('Select', value='One', values=values, hint='test hint')
    >>> print(cb.widget())
    <ul class="checkbox_field">
    <li><input checked class="checkbox_field" type="checkbox" id="select-1" name="select" value="1" /><div>One</div></li>
    <li><input class="checkbox_field" type="checkbox" id="select-2" name="select" value="2" /><div>Two</div></li>
    <li><input class="checkbox_field" type="checkbox" id="select-three" name="select" value="Three" /><div>Three</div></li>
    </ul>

    >>> values = [('One', '1'), ('Two', 2), 'Three']
    >>> cb = CheckboxesField('Select', value='2', values=values, hint='test hint')
    >>> print(cb.widget())
    <ul class="checkbox_field">
    <li><input class="checkbox_field" type="checkbox" id="select-1" name="select" value="1" /><div>One</div></li>
    <li><input checked class="checkbox_field" type="checkbox" id="select-2" name="select" value="2" /><div>Two</div></li>
    <li><input class="checkbox_field" type="checkbox" id="select-three" name="select" value="Three" /><div>Three</div></li>
    </ul>

    """

    def widget(self):
        current_value = self.value or self.default
        current_values = list(map(str, ensure_listy(current_value)))
        result = []
        for option in self.values:
            if isinstance(option, (list, tuple)) and len(option) == 2:
                text, value = option
            else:
                text = value = option
            checked = ((str(value) in current_values) or (text in current_values)) and 'checked' or ''
            tag_id = id_for('-'.join([self.id, str(value)]))
            tag = html.tag(
                'input',
                checked,
                name=self.name,
                id=tag_id,
                Type='checkbox',
                Class='checkbox_field',
                value=value,
            )
            result.append('<li>%s<div>%s</div></li>\n' % (tag, text))
        result = '<ul class="checkbox_field">\n%s</ul>' % (''.join(result))
        return result

    def show(self):
        return self.layout(self.label, ', '.join(ensure_listy(self.value)))


class CheckboxField(TextField):
    """
    Checkbox Field

        >>> CheckboxField('Done').display_value()
        'no'

        >>> CheckboxField('Done', value=True).display_value()
        'yes'

        >>> CheckboxField('Done').widget()
        '<input class="checkbox_field" type="checkbox" id="done" name="done" />'

        >>> f = CheckboxField('Done', value=True)
        >>> f.widget()
        '<input checked class="checkbox_field" type="checkbox" id="done" name="done" />'
        >>> f.validate(**{'DONE': 'on'})
        True
        >>> f.evaluate()
        {'done': True}

        >>> f = CheckboxField('Done')
        >>> f.widget()
        '<input class="checkbox_field" type="checkbox" id="done" name="done" />'
        >>> f.evaluate()
        {'done': None}
        >>> f.validate(**{})
        True
        >>> f.evaluate()
        {'done': None}

        >>> f = CheckboxField('Done')
        >>> f.widget()
        '<input class="checkbox_field" type="checkbox" id="done" name="done" />'
        >>> f.evaluate()
        {'done': None}
        >>> f.validate(**{'DONE': 'on'})
        True
        >>> f.evaluate()
        {'done': True}

        >>> f = CheckboxField('Done', options=['yes','no'], value=False)
        >>> f
        <Field name='done' value=False>
        >>> f.validate(**{'done': True})
        True
        >>> f
        <Field name='done' value=True>
        >>> f.validate(**{'DoNE': False})
        True
        >>> f
        <Field name='done' value=False>
        >>> f.validate(**{'done': 'on'})
        True
        >>> f
        <Field name='done' value='on'>
        >>> f.display_value()
        'yes'
        >>> f.evaluate()
        {'done': True}

        >>> f = CheckboxField('Done', options=['yep','nope'], default=True)
        >>> f.evaluate()
        {'done': True}
        >>> f.widget()
        '<input checked class="checkbox_field" type="checkbox" id="done" name="done" />'

        >>> f.update(other='test')
        >>> f.widget()
        '<input class="checkbox_field" type="checkbox" id="done" name="done" />'

        >>> f = CheckboxField('Done', options=['yep','nope'])
        >>> f.evaluate()
        {'done': None}
        >>> f.validate(**{'OTHERDATA': 'some value'})
        True
        >>> f.evaluate()
        {'done': False}

        >>> CheckboxField('Done', options=['yep','nope']).display_value()
        'nope'

        >>> CheckboxField('Done', options=['yep','nope'], default=False).display_value()
        'nope'

        >>> CheckboxField('Done', options=['yep','nope'], default=True).display_value()
        'nope'

        >>> CheckboxField('Done', options=['yep','nope'], default=True).evaluate()
        {'done': True}

        >>> CheckboxField('Done', options=['yep','nope'], default=True, value=False).display_value()
        'nope'

        >>> CheckboxField('Done', options=['yep','nope'], value=True).display_value()
        'yep'

        >>> CheckboxField('Done', options=['yep','nope'], value=False).evaluate()
        {'done': False}

        >>> CheckboxField('Done', options=['yep','nope'], value='True').value
        'True'

    """
    options = ['yes', 'no']
    truthy = [True, 'True', 'yes', 'on']
    default = None
    value = None

    def assign(self, value):
        self.value = value in self.truthy and value or False

    def widget(self):
        value = self.value is None and self.default or self.value
        checked = value and 'checked' or ''
        tag = html.tag(
            'input',
            checked,
            name=self.name,
            id=self.id,
            Type='checkbox',
            Class='checkbox_field',
        )
        return tag

    def display_value(self):
        return self.value in self.truthy and self.options[0] or self.options[1] or ''

    def show(self):
        return self.layout(self.label, self.display_value(), False)

    def update(self, **values):
        for value in values:
            if value.lower() == self.name.lower():
                self.assign(values[value])
                return
        if values:
            self.assign(False)

    def evaluate(self):
        if self.value in self.truthy:
            v = True
        elif self.value in [False]:
            v = False
        else:
            v = self.default
        return {self.name: v}


class RadioField(TextField):
    """Radio Field

    >>> RadioField('Choice', value='One', values=['One','Two']).display_value()
    'One'

    >>> print(RadioField('Choice', value='One', values=['One','Two']).widget())
    <span class="radio"><input checked class="radio" name="choice" type="radio" value="One" />One</span>
    <span class="radio"><input class="radio" name="choice" type="radio" value="Two" />Two</span>
    <BLANKLINE>

    >>> r = RadioField('Choice',value='1',values=[('One','1'),('Two','2')])
    >>> print(r.widget())
    <span class="radio"><input checked class="radio" name="choice" type="radio" value="1" />One</span>
    <span class="radio"><input class="radio" name="choice" type="radio" value="2" />Two</span>
    <BLANKLINE>

    >>> r = RadioField('Choice',default='1',values=[('One','1'),('Two','2')])
    >>> print(r.widget())
    <span class="radio"><input checked class="radio" name="choice" type="radio" value="1" />One</span>
    <span class="radio"><input class="radio" name="choice" type="radio" value="2" />Two</span>
    <BLANKLINE>


    >>> r.assign('1')
    >>> r.evaluate()
    {'choice': '1'}
    >>> r.display_value()
    'One'

    >>> r.assign('2')
    >>> r.evaluate()
    {'choice': '2'}
    >>> r.display_value()
    'Two'

    """
    values = []

    def widget(self):
        current_value = self.value or self.default
        result = []
        name = self.name
        for option in self.values:
            if isinstance(option, (list, tuple)) and len(option) == 2:
                text, value = option
            else:
                text = value = option
            checked = (value == current_value) and 'checked' or ''
            result.append(
                html.span(
                    html.input(
                        checked,
                        type='radio',
                        name=name,
                        value=value,
                        Class='radio'
                    ) + text,
                    Class='radio',
                ) + '\n'
            )
        return ''.join(result)

    def display_value(self):
        t = self.value
        if t:
            for option in self.values:
                if isinstance(option, (list, tuple)) and len(option) == 2:
                    label, value = option
                    if t == value:
                        return label
        return t or ''

class PulldownField(TextField):
    """Pulldown Field

    >>> from zoom.component import Component
    >>> PulldownField('Type',value='One',options=['One','Two']).display_value()
    'One'

    >>> print(PulldownField('Type',value='One',options=['One','Two']).widget())
    <select class="pulldown" name="type" id="type">
    <option value="One" selected>One</option>
    <option value="Two">Two</option>
    </select>

    >>> print(PulldownField('Type',options=['One','Two']).widget())
    <select class="pulldown" name="type" id="type">
    <option value=""></option>
    <option value="One">One</option>
    <option value="Two">Two</option>
    </select>

    >>> f = PulldownField('Type', options=[('',''),('One',1),('Two',2)])
    >>> print(f.widget())
    <select class="pulldown" name="type" id="type">
    <option value="" selected></option>
    <option value="1">One</option>
    <option value="2">Two</option>
    </select>

    >>> f.assign(2)
    >>> print(f.widget())
    <select class="pulldown" name="type" id="type">
    <option value=""></option>
    <option value="1">One</option>
    <option value="2" selected>Two</option>
    </select>

    >>> f.assign('2')
    >>> print(f.widget())
    <select class="pulldown" name="type" id="type">
    <option value=""></option>
    <option value="1">One</option>
    <option value="2" selected>Two</option>
    </select>

    >>> f = PulldownField('Type', options=[('',''),('One','1'),('Two','2')])
    >>> print(f.widget())
    <select class="pulldown" name="type" id="type">
    <option value="" selected></option>
    <option value="1">One</option>
    <option value="2">Two</option>
    </select>

    >>> f.assign(2)
    >>> print(f.widget())
    <select class="pulldown" name="type" id="type">
    <option value=""></option>
    <option value="1">One</option>
    <option value="2" selected>Two</option>
    </select>

    >>> f.assign('2')
    >>> print(f.widget())
    <select class="pulldown" name="type" id="type">
    <option value=""></option>
    <option value="1">One</option>
    <option value="2" selected>Two</option>
    </select>

    >>> f = PulldownField('Type',value='One',options=[('One','uno'),('Two','dos')])
    >>> print(f.widget())
    <select class="pulldown" name="type" id="type">
    <option value="uno" selected>One</option>
    <option value="dos">Two</option>
    </select>

    >>> f.value
    'uno'
    >>> f.evaluate()
    {'type': 'uno'}
    >>> f.value = 'One'
    >>> f.value
    'One'
    >>> f.evaluate()
    {'type': 'uno'}
    >>> f.update(**{'tYpe':'dos'})
    >>> f.value
    'dos'
    >>> f.evaluate()
    {'type': 'dos'}

    >>> f = PulldownField('Type',value='uno',options=[('One','uno'),('Two','dos')])
    >>> f.display_value()
    'One'

    >>> f = PulldownField('Type',default='uno',options=[('One','uno'),('Two','dos')])
    >>> f.display_value()
    'One'
    >>> f.evaluate()
    {'type': 'uno'}

    >>> p = PulldownField('Date', name='TO_DATE', options=[('JAN','jan'), ('FEB','feb'),], default='feb')
    >>> p.evaluate()
    {'TO_DATE': 'feb'}
    >>> p.display_value()
    'FEB'
    """

    value = None
    css_class = 'pulldown'
    select_layout = '<select class="{classed}" name="{name}" id="{name}">\n'
    libs = []
    styles = []

    def __init__(self, *a, **k):
        TextField.__init__(self, *a, **k)
        if 'placeholder' not in k:
            self.placeholder = 'Select ' + self.label

    def evaluate(self):
        for option in self.options:
            if isinstance(option, (list, tuple)) and len(option) == 2:
                label, value = option
                if self.value == label:
                    return {self.name: value}
        return {self.name: self.value is None and self.default or self.value}

    def display_value(self):
        t = self.value is None and self.default or self.value
        if t:
            for option in self.options:
                if isinstance(option, (list, tuple)) and len(option) == 2:
                    label, value = option
                    if str(t) == str(value):
                        return label
        return t

    def assign(self, value):
        self.value = value
        for option in self.options:
            if isinstance(option, (list, tuple)) and len(option) == 2:
                label, code = option
                if value == label:
                    self.value = code

    def widget(self):
        current_value = str(self.value or self.default) or ''
        result = []
        name = self.name
        found = False
        result.append(self.select_layout.format(**dict(place=self.placeholder, classed=self.css_class, name=name)))
        for option in self.options:
            if isinstance(option, (list, tuple)) and len(option) == 2:
                label, value = option
            else:
                label, value = option, option
            if str(value) == current_value:
                result.append('<option value="%s" selected>%s</option>\n' % (value, label))
                found = True
            else:
                result.append('<option value="%s">%s</option>\n' % (value, label))
        if not found and not current_value:
            blank_option = '<option value=""></option>\n'
            result.insert(1, blank_option)
        result.append('</select>')
        return zoom.Component(result, libs=self.libs, styles=self.styles)


class ChosenSelectField(PulldownField):
    css_class = 'chosen'
    select_layout = '<select data-placeholder="{place}" class="{classed}" name="{name}" id="{name}">\n'

    def __init__(self, *args, **kwargs):
        super().__init__(*args, **kwargs)
        zoom.requires('chosen')


class TimezoneField(ChosenSelectField):

    @property
    def options(self):
        return get_timezone_names()


class MultiselectField(TextField):
    """Multiselect Field

    >>> MultiselectField('Type',value='One',options=['One','Two']).display_value()
    'One'

    >>> f = MultiselectField('Type', default='One', options=['One','Two'])
    >>> f.evaluate()
    {'type': []}
    >>> f.display_value()
    ''
    >>> print(f.widget())
    <select multiple="multiple" class="multiselect" name="type" id="type">
    <option value="One" selected>One</option>
    <option value="Two">Two</option>
    </select>

    >>> f.value
    >>> f.assign([])
    >>> f.value
    []
    >>> f.evaluate()
    {'type': []}
    >>> print(f.widget())
    <select multiple="multiple" class="multiselect" name="type" id="type">
    <option value="One">One</option>
    <option value="Two">Two</option>
    </select>

    >>> f= MultiselectField('Type',value='One',options=['One','Two'])
    >>> print(f.widget())
    <select multiple="multiple" class="multiselect" name="type" id="type">
    <option value="One" selected>One</option>
    <option value="Two">Two</option>
    </select>

    >>> f = MultiselectField('Type',value=['One','Three'],options=['One','Two','Three'])
    >>> print(f.widget())
    <select multiple="multiple" class="multiselect" name="type" id="type">
    <option value="One" selected>One</option>
    <option value="Two">Two</option>
    <option value="Three" selected>Three</option>
    </select>

    >>> f = MultiselectField('Type',default=['One'],options=['One','Two','Three'])
    >>> print(f.widget())
    <select multiple="multiple" class="multiselect" name="type" id="type">
    <option value="One" selected>One</option>
    <option value="Two">Two</option>
    <option value="Three">Three</option>
    </select>

    >>> f = MultiselectField('Type',default=['One','Two'],options=['One','Two','Three'])
    >>> print(f.widget())
    <select multiple="multiple" class="multiselect" name="type" id="type">
    <option value="One" selected>One</option>
    <option value="Two" selected>Two</option>
    <option value="Three">Three</option>
    </select>

    >>> f = MultiselectField('Type',value='One',options=[('One','uno'),('Two','dos')])
    >>> print(f.widget())
    <select multiple="multiple" class="multiselect" name="type" id="type">
    <option value="uno" selected>One</option>
    <option value="dos">Two</option>
    </select>
    >>> f.value
    ['uno']
    >>> f.evaluate()
    {'type': ['uno']}
    >>> f.value = ['One']
    >>> f.value
    ['One']
    >>> f.evaluate()
    {'type': ['uno']}
    >>> f.update(**{'type':['dos']})
    >>> f.value
    ['dos']
    >>> f.evaluate()
    {'type': ['dos']}

    >>> f = MultiselectField('Type',value='uno',options=[('One','uno'),('Two','dos')])
    >>> f.display_value()
    'One'

    >>> f = MultiselectField('Type',value='uno',options=[('One','uno'),('One','dos')])
    >>> f.display_value()
    'One'
    >>> print(f.widget())
    <select multiple="multiple" class="multiselect" name="type" id="type">
    <option value="uno" selected>One</option>
    <option value="dos">One</option>
    </select>

    >>> f = MultiselectField('Type',value=['One','dos'],options=[('One','uno'),('Two','dos')])
    >>> f.display_value()
    'One; Two'
    >>> f.evaluate()
    {'type': ['uno', 'dos']}
    >>> sorted(f.as_searchable())
    ['One', 'Two']

    >>> f = MultiselectField('Type',value=['One'],options=[('One','uno'),('Two','dos')])
    >>> f.display_value()
    'One'
    >>> f.evaluate()
    {'type': ['uno']}

    >>> f = MultiselectField('Type', options=[('One','uno'),('Two','dos')])
    >>> f.initialize({'type': 'One'})
    >>> f.evaluate()
    {'type': ['uno']}

    >>> f = MultiselectField('Type',value=['uno','dos'],options=[('One','uno'),('Two','dos')])
    >>> f.display_value()
    'One; Two'
    >>> f.evaluate()
    {'type': ['uno', 'dos']}
    >>> f.option_style('zero','nada')
    ''

    >>> s = lambda label, value: value.startswith('d') and 's1' or 's0'
    >>> f = MultiselectField('Type',value=['uno','dos'],options=[('One','uno'),('Two','dos')], styler=s)
    >>> print(f.widget())
    <select multiple="multiple" class="multiselect" name="type" id="type">
    <option class="s0" value="uno" selected>One</option>
    <option class="s1" value="dos" selected>Two</option>
    </select>

    >>> f.styler('test','dos')
    's1'
    >>> f.option_style('zero','nada')
    'class="s0" '

    # test for iterating over a string vs. a sequence type (iteration protocol)
    >>> m1 = MultiselectField('Type', default='11', options=[('One','1'),('Two','2'),('Elves','11'),]).widget()
    >>> m2 = MultiselectField('Type', default=('11',), options=[('One','1'),('Two','2'),('Elves','11'),]).widget()
    >>> assert m1 == m2

    """

    value = None
    default = []
    css_class = 'multiselect'
    styler = None

    def _scan(self, t, f):
        if t:
            t = list(map(str, ensure_listy(t)))
            result = []
            for option in self.options:
                if len(option) == 2 and is_listy(option):
                    label, value = option
                    if label in t or str(value) in t:
                        result.append(f(option))
                elif option in t:
                    result.append(option)
            return result
        return []

    def evaluate(self):
        return {self.name: self._scan(self.value, lambda a: a[1])}

    def display_value(self):
        return '; '.join(self._scan(self.value, lambda a: a[0]))

    def as_searchable(self):
        return set(self._scan(self.value, lambda a: a[0]))

    def assign(self, value):
        self.value = self._scan(value, lambda a: a[1])

    def update(self, **values):
        for value in values:
            if value.lower() == self.name.lower():
                self.assign(values[value])
                return
        self.assign([])

    def option_style(self, label, value):
        # pylint: disable=E1102
        if self.styler is not None:
            return 'class="{}" '.format(self.styler(label, value))
        return ''

    def widget(self):
        if self.value is None:
            current_values = self.default
        else:
            current_values = self.value
        current_values = ensure_listy(current_values)
        current_values = list(map(str, ensure_listy(current_values)))
        result = []
        name = self.name
        tpl = '<select multiple="multiple" class="%s" name="%s" id="%s">\n'
        result.append(tpl%(self.css_class, name, name))
        for option in self.options:
            if is_listy(option) and len(option) == 2:
                label, value = option
            else:
                label, value = option, option
            style = self.option_style(label, value)
            if str(value) in current_values:
                result.append('<option %svalue="%s" selected>%s</option>\n' % (style, value, label))
            else:
                result.append('<option %svalue="%s">%s</option>\n' % (style, value, label))
        result.append('</select>')
        return ''.join(result)


class ChosenMultiselectField(MultiselectField):
    """
    Chosen Multiselect field.

    >>> from zoom.component import Component
    >>> f = ChosenMultiselectField('Choose', options=['One','Two','Three'], hint='test hint')
    >>> print(f.widget())
    <select data-placeholder="Select Choose" multiple="multiple" class="chosen" name="choose" id="choose">
    <option value="One">One</option>
    <option value="Two">Two</option>
    <option value="Three">Three</option>
    </select>

    >>> f = ChosenMultiselectField('Choose', options=['One','Two','Three'], hint='test hint', placeholder='my placeholder')
    >>> print(f.widget())
    <select data-placeholder="my placeholder" multiple="multiple" class="chosen" name="choose" id="choose">
    <option value="One">One</option>
    <option value="Two">Two</option>
    <option value="Three">Three</option>
    </select>

    >>> f = ChosenMultiselectField('Choose', value='2', options=['One', 'Two', 'Three'])
    >>> print(f.widget())
    <select data-placeholder="Select Choose" multiple="multiple" class="chosen" name="choose" id="choose">
    <option value="One">One</option>
    <option value="Two">Two</option>
    <option value="Three">Three</option>
    </select>

    >>> f = ChosenMultiselectField('Choose', value='Two', options=['One', 'Two', 'Three'])
    >>> print(f.widget())
    <select data-placeholder="Select Choose" multiple="multiple" class="chosen" name="choose" id="choose">
    <option value="One">One</option>
    <option value="Two" selected>Two</option>
    <option value="Three">Three</option>
    </select>

    >>> f = ChosenMultiselectField('Choose', value='2', options=[('One', '1'), ('Two', '2'), ('Three', '3')])
    >>> print(f.widget())
    <select data-placeholder="Select Choose" multiple="multiple" class="chosen" name="choose" id="choose">
    <option value="1">One</option>
    <option value="2" selected>Two</option>
    <option value="3">Three</option>
    </select>

    >>> f = ChosenMultiselectField('Choose', value='Two', options=[('One', '1'), ('Two', '2'), ('Three', '3')])
    >>> print(f.widget())
    <select data-placeholder="Select Choose" multiple="multiple" class="chosen" name="choose" id="choose">
    <option value="1">One</option>
    <option value="2" selected>Two</option>
    <option value="3">Three</option>
    </select>

    >>> f = ChosenMultiselectField('Choose', value=['Two', 3], options=[('One', '1'), ('Two', '2'), ('Three', '3')])
    >>> print(f.widget())
    <select data-placeholder="Select Choose" multiple="multiple" class="chosen" name="choose" id="choose">
    <option value="1">One</option>
    <option value="2" selected>Two</option>
    <option value="3" selected>Three</option>
    </select>

    >>> f = ChosenMultiselectField('Choose', value=['One', 3], options=[('One', 1), ('Two', 2), ('Three', 3)])
    >>> print(f.widget())
    <select data-placeholder="Select Choose" multiple="multiple" class="chosen" name="choose" id="choose">
    <option value="1" selected>One</option>
    <option value="2">Two</option>
    <option value="3" selected>Three</option>
    </select>



    """
    css_class = 'chosen'
    select_layout = '<select data-placeholder="{}" multiple="multiple" class="{}" name="{}" id="{}">\n'

    def __init__(self, *a, **k):
        MultiselectField.__init__(self, *a, **k)
        if 'placeholder' not in k:
            self.placeholder = 'Select ' + self.label

    def widget(self):
        zoom.requires('chosen')
        if self.value is None:
            current_values = self.default
        else:
            current_values = self.value
        current_values = list(map(str, ensure_listy(current_values)))
        result = []
        name = self.name
        result.append(self.select_layout.format(self.placeholder, self.css_class, name, name))
        for option in self.options:
            if is_listy(option) and len(option) == 2:
                label, value = option
            else:
                label, value = option, option
            style = self.option_style(label, value)
            if str(value) in current_values:
                result.append('<option %svalue="%s" selected>%s</option>\n' % (style, value, label))
            else:
                result.append('<option %svalue="%s">%s</option>\n' % (style, value, label))
        result.append('</select>')
        return ''.join(result)


class RangeSliderField(IntegerField):
    """ jQuery UI Range Slider

    >>> r = RangeSliderField('Price', min=0, max=1500)
    >>> r.assign(0)
    >>> r.value
    (0, 1500)
    >>> r.assign((10, 20))
    >>> r.value
    (10, 20)
    >>> r.assign('10,20')
    >>> r.value
    (10, 20)
    >>> isinstance(r.widget(), zoom.Component)
    True
    >>> isinstance(r.display_value(), str)
    True
    """
    js_formatter = """var formatter = function(v) { return v;};"""
    js = """
        $( "#%(name)s" ).slider({
          range: true,
          min: %(tmin)s,
          max: %(tmax)s,
          values: [ %(minv)s, %(maxv)s ],
          change: function( event, ui ) {
            var v = ui.values,
                t = v[0] + ',' + v[1];
            $("input[name='%(name)s']").val(t);
            %(formatter)s
            $( "div[data-id='%(name)s'] span:nth-of-type(1)" ).html( formatter(ui.values[ 0 ]) );
            $( "div[data-id='%(name)s'] span:nth-of-type(2)" ).html( formatter(ui.values[ 1 ]) );
          },
          slide: function( event, ui ) {
            var v = ui.values;
            %(formatter)s
            $( "div[data-id='%(name)s'] span:nth-of-type(1)" ).html( formatter(ui.values[ 0 ]) );
            $( "div[data-id='%(name)s'] span:nth-of-type(2)" ).html( formatter(ui.values[ 1 ]) );
          }
        });
        $("#%(name)s").slider("values", $("#%(name)s").slider("values")); // set formatted label
    """
    # pylint: disable=W0612

    min = 0
    max = 10
    show_labels = True
    css_class = 'range-slider'

    def assign(self, value):
        v = value
        if v is None or not v or (isinstance(v, str) and v.strip() == ','):
            self.value = (self.min, self.max)
        elif ',' in v:
            self.value = tuple(map(int, v.split(',')))
        else:
            self.value = (int(v[0]), int(v[1]))

    def widget(self):
        name = self.name
        tmin, tmax = self.min, self.max
        minv, maxv = self.value or (tmin, tmax)

        formatter = self.js_formatter  # pylint: disable=possibly-unused-variable
        js = self.js % locals()
        labels = """<div data-id="{}" class="{}"><span class="min pull-left">{}</span><span class="max pull-right">{}</span></div>""".format(
            name,
            not self.show_labels and "hidden" or "",
            minv, maxv
        )
        slider = f'<div id="{name}"><input type="hidden" name="{name}" value="{minv}, {maxv}"></div>'
        return component('<div class="{}">{}{}</div>'.format(self.css_class, slider, labels), js=js)

    def display_value(self):
        units = self.units and (' ' + self.units) or ''
        value1, value2 = self.value
        value = self.value and ('{:,} to {:,}{}'.format(value1, value2, units)) or ''
        return websafe(value)


class FileField(TextField):
    """FileField

    >>> FileField('Document').widget()
    '<input class="file_field" id="document" name="document" type="file" value="None" />'
    """
    value = default = 'None'
    _type = 'file'
    css_class = 'file_field'

    def requires_multipart_form(self):
        return True

    def assign(self, value):
        if hasattr(value, 'filename'):
            self.value = dict(filename=value.filename, value=value.value)


class FilesField(TextField):
    """ FileField that can handle multiple files """

    value = default = 'None'
    _type = 'file'
    css_class = 'files_field'

    def requires_multipart_form(self):
        return True

    def widget(self):
        value = self.value if self.value is not None else self.default
        try:
            value = websafe(value)
        except AttributeError:
            value = value
        valid_attributes = (
            'id', 'size', 'maxlength',
            'placeholder', 'title'
        )
        attributes = dict(
            (k, getattr(self, k))
            for k in (list(self.__dict__.keys()) +
                      list(self.__class__.__dict__.keys()))
            if k in valid_attributes
        )
        attributes['multiple'] = 'multiple'
        return html.input(
            type=self._type,
            Class=self.css_class,
            name=self.name,
            value=value,
            **attributes
        )

    def assign(self, value):
        """Assign file values to field value"""
        if not isinstance(value, list):
            value = [value]
        items = []
        for val in value:
            filename = value = None
            if hasattr(val, 'filename'):
                filename = val.filename
                value = val.value
                items.append(dict(filename=filename, value=value))
        self.value = items


class DataURIAttachmentsField(Field):  # pragma: no cover
    """An Attachments field - DEPRECATED

        this field stores the data within the database
        this field uses dropzone.js heavily
        the results are shown via a Data URI

        this field stores the data within the database
        this field uses dropzone.js heavily
        the results are shown via a Data URI
        multiple dropzones supported by assuming you will bind ONLY one to the form
            and the others to an element via the "selector" configuration option
        TODO: with multiple dropzones, support submit when the master/form is empty
        This field makes some assumptions about what you want todo:
            - this field uses dropzone.js
            - the field expects you want todo a native form submission (once vs. multiple ajax calls)
            - this field stores the data within the database
            - the results are shown via a Data URI which is not always optimal
            - it looks like dropzone.js only adds the form fields when dropzone is bound
                to a form (i.e. binding to dropzone within a form skips this - assumes xhr)
            -  due to assumption to mimic native form, the data makes round trips to/from server

    >>> icon = DataURIAttachmentsField('Icon')
    >>> icon.requires_multipart_form()
    True
    >>> icon.assign(None)
    >>> assert icon.value == icon.default
    >>> class PsuedoFile(object):
    ...     @property
    ...     def name(self):
    ...         return 'field_name'
    ...     @property
    ...     def filename(self):
    ...         return 'filename.png'
    ...     @property
    ...     def value(self):
    ...         return b''
    >>> icon.assign([PsuedoFile(), PsuedoFile()])
    >>> assert isinstance(icon.value, list)
    >>> icon.value
    [['field_name', ['filename.png', '']], ['field_name', ['filename.png', '']]]
     """
    default = []  # (filename, base64 data)
    classed = 'dropzone nojs'
    no_image_url = 'https://placehold.it/350x150'
    maximum_files = 5
    selector = "#zoom_form"  # select to attach the dropzone onto
    script = [
        """<script type="text/javascript" src="/static/zoom/dropzone/dropzone.min.js"></script>""",
        """<script type="text/javascript">Dropzone.autoDiscover = false;</script>""",
    ]
    css = """<link href="/static/zoom/dropzone/dropzone.min.css" rel="stylesheet" type="text/css" />"""

    @property
    def capitalize(self):
        """return the field id capitalized"""
        return self.id.capitalize()

    @property
    def configuration(self):
        """configure the Dropzone .js assets

            this field is designed to work within an existing/native form.  As such, we turn off
            the auto processing of the queue (AJAX push) to bulk send the form all at once.
        """
        return """
/* script type="text/javascript" */
/* var {self.id}Dropzone = new Dropzone("{self.selector}", {{ */
var {self.id}Dropzone = $("{self.selector}").dropzone({{
      url: $('form#zoom_form').attr("action") || '/think/of/some/default',
      paramName: "{self.id}",
      autoProcessQueue: false,
      uploadMultiple: true,
      parallelUploads: 5,
      maxFiles: {self.maximum_files},
      acceptedFiles: 'image/*',
      addRemoveLinks: true,
      clickable: ".dropzone.{self.id} .dz-clickable",
      method: "post",
      previewsContainer: "#{self.id}Preview",

      // The setting up of the dropzone
      init: function() {{
        var myDropzone = this;

        if (this.element.tagName === "FORM") {{
            // First change the button to actually tell Dropzone to process the queue.
            this.element.querySelector("input[type=submit],button[type=submit]").addEventListener("click", function(e) {{
              // Make sure that the form isn't actually being sent.
              if (myDropzone.getQueuedFiles().length > 0) {{
                e.preventDefault();
                e.stopPropagation();
                myDropzone.processQueue();
              }}
            }});
        }}

        // hook into master events for not FORM bindings
        if (this.element.tagName !== "FORM") {{
            // support for Master-Slave setup
            var masterDropzone = Dropzone.forElement("#zoom_form");
            masterDropzone.on("sendingmultiple", function(master_files, xhr, formData) {{
                // Gets triggered when the form is actually being sent.
                // Hide the success button or the complete form.

                // watch the Master Dropzone, when sending add the slave dropzones files
                console.log('sending multiple...')

                if (myDropzone.options.params) {{
                  _ref1 = myDropzone.options.params;
                  for (key in _ref1) {{
                    value = _ref1[key];
                    formData.append(key, value);
                  }}
                }}

                var files = myDropzone.files;  // just grab them all as this field type assumes a native form (i.e. ignore file.status)
                if (files.length > 0) {{
                    for (i = _m = 0, _ref5 = files.length - 1; 0 <= _ref5 ? _m <= _ref5 : _m >= _ref5; i = 0 <= _ref5 ? ++_m : --_m) {{
                        formData.append(myDropzone._getParamName(i), files[i], myDropzone._renameFilename(files[i].name));
                    }}
                }}

                console.log('sending multiple...done')
            }});

        }}

        // Listen to the sendingmultiple event. In this case, it's the sendingmultiple event instead
        // of the sending event because uploadMultiple is set to true.
        this.on("sendingmultiple", function(files, xhr, formData) {{
          // Gets triggered when the form is actually being sent.
          // Hide the success button or the complete form.
          /*
            console.log(formData);
            ignores = [];
            files.forEach(function(file) {{
                if (file.isMock) {{
                    console.log(file);
                    var tempFile = new File(["foo"], file.name, {{
                      type: "text/plain",
                    }});
                    formData.append(file.key, tempFile);

                    console.log(tempFile);
                }}
            }});
            console.log(formData);
            */
        }});
        this.on("successmultiple", function(files, response) {{
          // Gets triggered when the files have successfully been sent.
          // Redirect user or notify of success.
          document.open();
          document.write(response);
          document.close();
          // window.location.replace("/app/some/url");
        }});
        this.on("errormultiple", function(files, response) {{
          // Gets triggered when there was an error sending the files.
          // Maybe show form again, and notify user of error
          console.log('error');
          console.log(response);
        }});
        this.on("removedfile", function(file) {{
          // Called whenever a file is removed from the list.
          // Delete the file from the server if we want.
          if (file.accepted && file.status === "success") {{
            // TODO: using file.name as the key for now, expect this to change
            console.log(file.name);
          }}
        }});

        function dataURItoBlob(dataURI) {{
          // this was found via Stack Overflow
          // convert base64 to raw binary data held in a string
          // doesn't handle URLEncoded DataURIs - see SO answer #6850276 for code that does this
          var byteString = atob(dataURI.split(',')[1]);

          // separate out the mime component
          var mimeString = dataURI.split(',')[0].split(':')[1].split(';')[0]

          // write the bytes of the string to an ArrayBuffer
          var ab = new ArrayBuffer(byteString.length);
          var ia = new Uint8Array(ab);
          for (var i = 0; i < byteString.length; i++) {{
              ia[i] = byteString.charCodeAt(i);
          }}

          // write the ArrayBuffer to a blob, and you're done
          var blob = new Blob([ab], {{type: mimeString}});
          return blob;
        }}

        function previewThumbailFromUrl(opts) {{
          var mockFile = {{
            isMock: true,
            key: opts.fieldName,
            name: opts.fileName,
            size: opts.fileSize,
            accepted: true,
            status: Dropzone.QUEUED,
            kind: 'image'
          }};
          //var tempFile = new File([dataURItoBlob(opts.imageURL)], opts.fileName, {{type: "text/plain",}});
          // File() not supported by Edge
          var tempFile = new Blob([dataURItoBlob(opts.imageURL)], {{
            type: "text/plain",
          }});
          tempFile.name = opts.fileName;
          mockFile = tempFile;
          mockFile.status = Dropzone.QUEUED;
          myDropzone.emit("addedfile", mockFile);
          myDropzone.files.push(mockFile);
          myDropzone.createThumbnailFromUrl(mockFile, opts.imageURL, function() {{
            myDropzone.emit("complete", mockFile);
            myDropzone.options.maxFiles = myDropzone.options.maxFiles - 1;
          }});
        }}

        // load the server side thumbnails
        {self.mockFile}

      }}

    }}
    );
/* /script */""".format(self=self)

    @property
    def mockFile(self):
        """return the saved file - this is a .js call and injected into the .js"""
        if self.value:
            thumbnails = []
            for name, image in self.value:
                filename, b64string = image
                if b64string:
                    opts = dict(
                        fieldName=name,
                        fileName=filename,
                        fileSize=((len(b64string) * 3) / 4 - b64string.count('=', -2)),
                        imageURL=self.datauri(b64string),
                    )
                    thumbnails.append("previewThumbailFromUrl({});".format(opts))
            if thumbnails:
                return '\n'.join(thumbnails)  # injected into .js file
        return ""

    def _initialize(self, values):
        """initialize field"""
        value = values.get(self.name.lower()) or self.default[:]  # ensure this is a copy
        self.assign(value)

    def update(self, **values):
        """update the field"""
        self._initialize(values)

    def assign(self, value={}):
        """assign a value to the field"""
        import base64

        self.value = self.default[:]  # reset to a base list, ensure it is a copy

        if value and isinstance(value, list) and not hasattr(value[0], 'name'):
            # from the database
            self.value = value
        elif value and isinstance(value, list):
            # multiple uploads from a form
            value = [[val.name, [val.filename, base64.b64encode(val.value).decode('ascii')]] for val in value]
            self.value.extend(value)
        elif value and hasattr(value, 'file'):
            # single upload from a form
            self.value.append([value.name, [value.filename, base64.b64encode(value.value).decode('ascii')]])

    def display_value(self):
        """web based display view of the field"""
        images = []
        for name, image in self.value:
            filename, image = image
            images.append("""<img class="img-rounded img-responsive" data-field="{}" alt="{}" src="{}"
        onerror="this.onerror=null;this.src='{}';">""".format(name, filename, self.datauri(image), self.no_image_url))
        return "".join(images)

    def datauri(self, image):
        """return the data URI string"""
        return "data:image/png;base64,{}".format(image)

    def requires_multipart_form(self):
        """return True if a multipart form is required for this field"""
        return True

    def widget(self):
        """return the dropzone widget"""
        previews = """<div class="{self.classed} {self.id} dz-clickable"><span class="btn btn-success fileinput-button">
            <i class="glyphicon glyphicon-plus"></i>
            <span>Add files...</span>
        </span><div id="{self.id}Preview" class="dropzone-previews"></div></div>"""
        fallback = """<div class="fallback"><input id="{}" name="{}" type="file" multiple /></div>"""
        return component(
            previews.format(self=self),
            fallback.format(self.id, self.name),
            self.render_msg(),
            tail=self.script,
            js=self.configuration,
            head=self.css,
        )

    def edit(self):
        return self.layout(self.label, self.widget())

    def as_searchable(self):
        return set()


class DataURIImageField(DataURIAttachmentsField):
    """An Attachments field making use of a Data URI where we limit to a single file"""
    maximum_files = 1


# alias
DataURIImagesField = DataURIAttachmentsField
ImageField = DataURIImageField


class BasicImageField(Field):
    """Image Field

    >>> f = BasicImageField('Photo')
    >>> f.initialize(None)
    >>> f.value
    >>> f.name
    'photo'

    >>> i = BasicImageField('Photo')
    >>> i.initialize({'photo': b'data blob', 't':12})
    >>> i.value
    b'data blob'
    >>> i.display_value()
    '<img alt="Photo" class="image-field-image" src="image?name=photo" />'
    """
    _type = 'file'
    css_class = 'image-field'
    no_image_url = '/static/zoom/images/no_image.png'
    url = None
    value = None
    alt = None
    default = None
    updated_value = None
    object_url = None

    def _initialize(self, values):
        self.value = None
        Field._initialize(self, values)
        self.alt = values.get('name', getattr(values, 'name', None))
        self.object_url = values.get('url', getattr(values, 'url', None))

    def update(self, **values):
        """Update the ImageField field values

        We override the superclass here because we need behaviour
        specific to how image fields arrive from forms.
        """
        try:
            self.updated_value = values.get(self.name, None).value
        except AttributeError:
            self.updated_value = values.get(self.name, None)

    def display_value(self):
        """Display BasicImageField value

        BasicImageFields rely on the controller of the current resource
        providing an image method so that when it wants to display
        the associted image, it uses a standard img field which
        calls back to the app to get the image.
        """
        if not self.value:
            return ''
        if self.value:
            url = (
                (self.object_url + '/')
                if self.object_url else ''
            ) + 'image?name=' + self.name
        else:
            url = self.no_image_url
        return html.img(
            url,
            alt=self.alt or self.label,
            classed='image-field-image'
        )

    def widget(self):
        """Returns the BasicImageField widget

        BasicImageField use an HTML input of type "file"
        to collect the filename of the image to be uploaded.

        If the field aready has a value, the BasicImageField
        also provides a view of the current image with a link
        for deleting the current image.  BasicImageField
        relies on the current controller to provide the
        delete-image method.
        """

        tag = html.tag(
            'input',
            name=self.name,
            id=self.id,
            typed=self._type,
            classed=self.css_class,
        )

        if self.value:
            delete_link = (
                '<div class="image-field-delete-link">'
                '<a href="delete-image?name=%s">delete %s</a>'
                '</div>' % (self.name.lower(), self.label.lower())
            )
            tag += delete_link + self.display_value()

        return tag

    def requires_multipart_form(self):
        """Returns True because images require multipart forms"""
        return True

    def assign(self, value):
        """Assign a value to a BasicImageField
        """
        try:
            try:
                # accept from a cgi field object
                new_value = value.value
            except AttributeError:
                # accept from a database or blob
                new_value = value
        except AttributeError:
            new_value = None
        if new_value:
            self.value = new_value

    def evaluate(self):
        """Evaluate a BasicImageField"""
        value = self.updated_value or self.value
        return {self.name: value} if value else {}

ImageField = BasicImageField


class ImagesField(Field):  # pragma: no cover
    """Display a drag and drop multiple image storage field

    this field is experimental - may change for a while yet

    >>> ImagesField('Photo')
    <Field name='photo' value=None>

    """
    _type = 'images-field'
    value = None
    default = uuid.uuid4().hex
    wrap = ''
    url = ''

    def show(self):
        """show the images field"""
        attachments = zoom.store.store_of(zoom.models.Attachment)
        return (
            self.visible and
            attachments.first(field_value=self.value) and
            self.layout(self.label, self.display_value(), edit=False) or ''
        )

    def display_value(self):
        zoom.requires('dropzone', 'images-field')
        return html.div(
            zoom.components.dropzone(
                self.url,
                field_name=self.name,
                field_value=self.value or self.default,
            ),
            classed='images-field'
        )

    def widget(self):
        zoom.requires('dropzone', 'images-field')

        csrf_token = getattr(zoom.system.request.session, 'csrf_token', None)
        logger = logging.getLogger(__name__)
        logger.debug('csrf_token for ImagesField %s', csrf_token)

        tag_id = 'dropzone_' + uuid.uuid4().hex

        result = zoom.Component(
            html.div(
                html.div(
                    self.url,
                    field_name=self.name,
                    field_value=self.value or self.default,
                    token=csrf_token,
                    id=tag_id,
                    classed='dropzone'
                ),
                classed='images-field'
            ),
            html.hidden(
                name=self.name,
                value=self.value or self.default
            ),
        )
        return result<|MERGE_RESOLUTION|>--- conflicted
+++ resolved
@@ -3,14 +3,6 @@
 """
     zoom.Fields
 
-<<<<<<< HEAD
-
-    Initialize system objects for doctests that require them.
-    >>> import zoom.request
-    >>> zoom.system.request = zoom.request.Request(dict(PATH_INFO='/'))
-    >>> zoom.system.site = zoom.site.Site(zoom.system.request)
-    >>> zoom.system.request.app = zoom.utils.Bunch(packages={}, common_packages={})
-=======
     Input fields to be used in forms.
 
     >>> import zoom.request
@@ -26,7 +18,6 @@
       <div class="field_show">John Doe</div>
     </div>
     <BLANKLINE>
->>>>>>> 3d9f3d2e
 
 """
 
