# Changelog
All notable changes to this project will be documented in this file.

The format is based on [Keep a Changelog](https://keepachangelog.com/en/1.0.0/),
and this project adheres to [Semantic Versioning](https://semver.org/spec/v2.0.0.html).

## [Unreleased]
- add basic support for tabulator
- add support for HTTP_X_REAL_IP
- adjust for MutableSet changes
<<<<<<< HEAD
- add support for MySQL 8.4
=======
- ignore extraneous vscode triggered updates in watched directory
- add support for mp4 responses
>>>>>>> e81d182e

## [6.23.0] - 2024-04-24
- add site timezone attribute
- add site time zone auto adjustments
- recongize fa prefix as fontawesome icons
- add config menu
- add app badges
- wrap alerts in div
- change title bar to use css grid
- adjust PyMySQL requirement version
- add live reload development server
- add class names to menu items
- add app class name to admin apps view
- library requirement updates

## [6.22.0] - 2023-11-20
- add support for custom MySQL port
- supress autocomplete by default on date fields
- add Group methods to get subgroups and supergroups
- limit path column being inserted to size of column
- add top level db function
- add request environment variables to admin environment view
- add audit logging to Group add_user method
- add Group remove_user method

## [6.21.0] - 2023-05-01
- add quiet logging completion of ajax requests
- update admin overview to use quiet logging
- add support for multiple groups in User.is_member
- speed up admin index page
- add message id and date to email headers
- produce page title when search is empty
- use content template by default for content pages
- fix images manager of content app
- refactor module loading for Python 3.9
- promote locate_user to top level function

## [6.20.0] - 2022-05-27
- refactor and enhance icons app
- add new standard apps location to apps paths
- add support for multiple values in table find parameters
- add support for 'limit' clause in RecordStore

## [6.19.2] - 2022-05-13
- fix assign method for FilesField to handle single files

## [6.19.1] - 2022-05-13
- add missing multipart for method to FilesField

## [6.19.0] - 2022-05-11
- refactor profiler middleware
- add html.code
- handle config file read errors
- add error page for unauthorized access status 403
- fix bug causing background process crash
- add db Result value property
- add db Result map function
- add FilesField
- set crsf token lifespan to session

## [6.18.0] - 2022-03-02
- add additional chromedriver options to stabilize automated testing
- add stop impersonation support for sessions with user override
- add error log entry for low level errors
- allow packages to be included before an app has been loaded
- add support for bootstrap icons
- add app.theme_path member
- add load_component and get_components functions
- add support for http HEAD method
- fix dropzone component
- add support for Windows username domains in impersonation
- set app theme to site theme if not specified

## [6.17.0] - 2022-01-01
- autofocus on username on login
- add support for HTTP HEAD method
- promote link_to_page to top level
- add online users metric to admin app
- improve performance of admin app
- add changelog page to admin app
- show 14 days as 2 weeks in how_long function
- use webdriver find_element instead of legacy methods
- add set method to Record, RecordStore and EntityStore

## [6.16.1] - 2021-09-02
- fix bug in get_user()

## [6.16.0] - 2021-08-26
- add tab_title helper
- add 500 error template
- add created_by and updated_by to records created by User.add method
- add purge_old_job_results function
- fix bug in IntegerField zero values
- add get_users and locate_user
- add SameSite cookie morsel

## [6.15.0] - 2021-02-06
- add installed path to admin environment info page
- add support for custom themed email templates
- add ability to test email attachments in admin app
- make send_as use passed sender
- add links to paths in admin app
- remove use of fstrings to maintain v3.5 compatibility
- minor tweaks for custom collections
- return status 500 for application exceptions
- add get_db function
- add set_site function
- increase size of group name column
- increase size of audit_log app name column
- add key parameter to get_user to get specific users
- use locate for user operations to accomodate morphed usernames
- update tests to run against python 3.8 and 3.9
- add collection_of
- add users.can
- add uuid to browse table
- add name parameter to store_of
- trap NameError when logging database close at shutdown

## [6.14.0] - 2020-12-21
- add api module
- add support for nested Record attributes
- provide more informative template rendering messages

## [6.13.0] - 2020-11-27
- add support for date and datetime in sqltools query builder
- fix bug in migration revert logging
- add missing jquery requirement for datatables package
- fix bug in collection preventing image deletion in record stores
- fix bug in number field validator
- escape reserved words in store find methods
- render CheckboxField inputs with unique ids
- set database logging off by default
- make how_log_ago work with dates and datetimes

## [6.12.0] - 2020-10-29
- improve formatting of id columns in printed output
- fix bug in database.execute_many when passed single dict arg
- add support for select elements in web tests

## [6.11.0] - 2020-10-14
- use default theme as fallback for get_template
- update pivottable data serialization and styling

## [6.10.0] - 2020-10-13
- refactor Metric widget
- add support for bootstrap 4.5 pulldowns in system menu
- add profile app
- add site.system property and system helper tag
- fix json iso date encoding bug

## [6.9.0] - 2020-10-07
- add email template support
- add TimezoneField
- update bcrypt support to latest

## [6.8.0] - 2020-08-30
- add partial response
- add cards
- add progress widget
- add metric widget
- update chosen package to latest version 1.8.7

## [6.7.4] - 2020-08-30
- return str responses as content in a page
- return Component responses as content in a page
- return dict responses as JSONResponse

## [6.7.3] - 2020-08-26
- add pytz requirement for timezone support
- add order_by support for RecordStore
- adjust ID format in browse

## [6.7.2] - 2020-08-02
- Fix bug in url constructor for login redirects

## [6.7.1] - 2020-08-02
- Add login page template support
- Add level to how_long formatter

## [6.7.0] - 2020-08-02
- Add auto pug and sass compilation to DynamicComponents
- Add apps_menu helper
- Add support for Widgets
- Refine collection styling

## [6.6.0] - 2020-06-04
- Add app boilerplate
- Add DynamicComponent
- Add metadata to content overview
- Replace px with rem in default theme
- Update display of configuration settings in admin app
- Automatically fallback to default theme if specified theme is missing

## [6.5.0] - 2020-05-10
- Add user impersonation
- Add support for sass response type
- Move default instance into _assets
- Add more detailed audit logging

## [6.4.0] - 2020-04-21
- Add pug content rendering
- Add libsass support
- Add support for email addresses as usernames
- Add screenshot artifact saving for tests
- Add callable app menus
- Tighten up CLI

## [6.3.0] - 2020-04-06
- Add support for timedetla formatting
- Fix PyPi build
- Add zoom init to CLI
- Add support for more form attribute overrides
- Bundle fontawesome4
- Add ztag helper

## [6.2.2] - 2019-12-23
- Add background processing
- Enable reading of JSON request bodies

## [6.1.0] - 2019-11-26
- Add support for pip install
- Refactor and enhance CLI
- Add ability to for pages to accept multiple content items
- Add database information page to admin app
- Add confirmation emails to register app
- Add snippets
- Add support for including templates from app specific themes.
- Add content comments for missing template includes.
- Add support for WOFF2 static repsonses.
- Add db.database property.
- Add configuration options for profiler.
- Promote DynamicView to top level class.
- Add ability to support both helper tags and python format tags in templates.
- This CHANGELOG file.

## [6.0.0] - 2018-10-12
### Added
- First official tagged release
- Python 3 only
- MySQL / MariaDB support
- Linux / Mac / Windows
### Changed
- some modules ported from DataZoomer (https://github.com/dsilabs/datazoomer) which is considered the predecessor to Zoom.
<|MERGE_RESOLUTION|>--- conflicted
+++ resolved
@@ -8,12 +8,9 @@
 - add basic support for tabulator
 - add support for HTTP_X_REAL_IP
 - adjust for MutableSet changes
-<<<<<<< HEAD
 - add support for MySQL 8.4
-=======
 - ignore extraneous vscode triggered updates in watched directory
 - add support for mp4 responses
->>>>>>> e81d182e
 
 ## [6.23.0] - 2024-04-24
 - add site timezone attribute
